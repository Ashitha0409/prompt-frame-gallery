<<<<<<< HEAD
const API_URL = (import.meta as any).env?.VITE_API_URL || "http://localhost:3001"
const SIM_API_URL = (import.meta as any).env?.VITE_SIM_API_URL || "http://localhost:8000"
=======
const API_URL = '/api'
>>>>>>> b900e013

export type ImageItem = {
  id: string
  filename: string
  uploadedAt: string
}

export async function listImages(params: Record<string, string> = {}): Promise<ImageItem[]> {
  const usp = new URLSearchParams(params)
  const res = await fetch(`${API_URL}/api/images?${usp.toString()}`)
  if (!res.ok) throw new Error('Failed to fetch images')
  return res.json()
}

export async function listMyImages(username: string): Promise<ImageItem[]> {
  const usp = new URLSearchParams({ owner: username })
  const res = await fetch(`${API_URL}/api/images?${usp.toString()}`)
  if (!res.ok) throw new Error('Failed to fetch my images')
  return res.json()
}

export async function bulkDelete(imageIds: string[]): Promise<void> {
  const res = await fetch(`${API_URL}/api/images/bulk`, {
    method: 'POST',
    headers: { 'Content-Type': 'application/json' },
    body: JSON.stringify({ imageIds, operation: 'delete' })
  })
  if (!res.ok) throw new Error('Bulk delete failed')
}

export function getThumbnailUrl(id: string): string {
  return `${API_URL}/api/images/${id}/download?variant=thumbnail`
}

export async function moveToAlbum(imageId: string, album: string): Promise<void> {
  const res = await fetch(`${API_URL}/api/images/bulk`, {
    method: 'POST',
    headers: { 'Content-Type': 'application/json' },
    body: JSON.stringify({ imageIds: [imageId], operation: 'move', data: { album } })
  })
  if (!res.ok) throw new Error('Move to album failed')
}

export async function seedAdmin(): Promise<void> {
  const res = await fetch(`${API_URL}/api/auth/seed-admin`, { method: 'POST' })
  if (!res.ok) throw new Error('Failed to seed admin')
}

export async function register(username: string, password: string): Promise<void> {
  const res = await fetch(`${API_URL}/api/auth/register`, {
    method: 'POST',
    headers: { 'Content-Type': 'application/json' },
    body: JSON.stringify({ username, password })
  })
  if (!res.ok) throw new Error('Registration failed')
}

export async function login(username: string, password: string): Promise<{ role: 'admin' | 'creator' }>{
  const res = await fetch(`${API_URL}/api/auth/login`, {
    method: 'POST',
    headers: { 'Content-Type': 'application/json' },
    body: JSON.stringify({ username, password })
  })
  if (!res.ok) throw new Error('Login failed')
  return res.json()
}

export type UserSummary = { id: string; username: string; role: string; created_at?: string; created_at_datetime?: string }

export async function listUsers(adminUser: string, adminPass: string): Promise<UserSummary[]> {
  const usp = new URLSearchParams({ username: adminUser, password: adminPass })
  const res = await fetch(`${API_URL}/api/admin/users?${usp.toString()}`)
  if (!res.ok) throw new Error('Failed to list users')
  return res.json()
}

export async function deleteUser(username: string, adminUser: string, adminPass: string): Promise<void> {
  const usp = new URLSearchParams({ adminUser, adminPass })
  const res = await fetch(`${API_URL}/api/admin/users/${encodeURIComponent(username)}?${usp.toString()}`, { method: 'DELETE' })
  if (!res.ok) throw new Error('Failed to delete user')
}

// --- Similarity service (FastAPI) ---
export type Classification = { label: string; score: number }
export async function classifyImage(file: File, topK: number = 5): Promise<Classification[]> {
  const fd = new FormData()
  fd.append('file', file)
  fd.append('top_k', String(topK))
  const res = await fetch(`${SIM_API_URL}/api/classify`, { method: 'POST', body: fd })
  if (!res.ok) throw new Error('Classification failed')
  const data = await res.json()
  return data.labels as Classification[]
}

export type VectorSearchItem = {
  image_id: string
  score: number
  title?: string
  url?: string
  tags?: string[]
}

export async function searchVectorByText(query: string, topK: number = 10): Promise<VectorSearchItem[]> {
  const fd = new FormData()
  fd.append('query_text', query)
  fd.append('top_k', String(topK))
  const res = await fetch(`${SIM_API_URL}/api/search/vector`, { method: 'POST', body: fd })
  if (!res.ok) throw new Error('Vector search failed')
  const data = await res.json()
  return (data.results || []) as VectorSearchItem[]
}

export async function searchVectorByImage(file: File, topK: number = 10): Promise<VectorSearchItem[]> {
  const fd = new FormData()
  fd.append('query_image', file)
  fd.append('top_k', String(topK))
  const res = await fetch(`${SIM_API_URL}/api/search/vector`, { method: 'POST', body: fd })
  if (!res.ok) throw new Error('Vector search failed')
  const data = await res.json()
  return (data.results || []) as VectorSearchItem[]
}

<|MERGE_RESOLUTION|>--- conflicted
+++ resolved
@@ -1,9 +1,4 @@
-<<<<<<< HEAD
-const API_URL = (import.meta as any).env?.VITE_API_URL || "http://localhost:3001"
-const SIM_API_URL = (import.meta as any).env?.VITE_SIM_API_URL || "http://localhost:8000"
-=======
-const API_URL = '/api'
->>>>>>> b900e013
+
 
 export type ImageItem = {
   id: string
